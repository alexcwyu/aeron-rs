/*
 * Copyright 2020 UT OVERSEAS INC
 *
 * Licensed under the Apache License, Version 2.0 (the "License");
 * you may not use this file except in compliance with the License.
 * You may obtain a copy of the License at
 *
 * https://www.apache.org/licenses/LICENSE-2.0
 *
 * Unless required by applicable law or agreed to in writing, software
 * distributed under the License is distributed on an "AS IS" BASIS,
 * WITHOUT WARRANTIES OR CONDITIONS OF ANY KIND, either express or implied.
 * See the License for the specific language governing permissions and
 * limitations under the License.
 */

use crate::{
    command::control_protocol_events::AeronCommand,
    concurrent::{
        atomic_buffer::AtomicBuffer,
        atomics,
        broadcast::{broadcast_buffer_descriptor, record_descriptor, BroadcastTransmitError},
    },
    utils::{bit_utils::align, types::Index},
};

#[derive(Debug)]
pub struct BroadcastTransmitter {
    buffer: AtomicBuffer,
    capacity: Index,
    mask: Index,
    max_msg_length: Index,
    tail_intent_counter_index: Index,
    tail_counter_index: Index,
    latest_counter_index: Index,
}

impl BroadcastTransmitter {
    pub fn new(buffer: AtomicBuffer) -> Result<Self, BroadcastTransmitError> {
        let capacity = buffer.capacity() - broadcast_buffer_descriptor::TRAILER_LENGTH;
        {
            broadcast_buffer_descriptor::check_capacity(capacity)?;
        }

        Ok(Self {
            buffer,
            capacity,
            mask: capacity - 1,
            max_msg_length: record_descriptor::calculate_max_message_length(capacity),
            tail_intent_counter_index: capacity + broadcast_buffer_descriptor::TAIL_INTENT_COUNTER_OFFSET,
            tail_counter_index: capacity + broadcast_buffer_descriptor::TAIL_COUNTER_OFFSET,
            latest_counter_index: capacity + broadcast_buffer_descriptor::LATEST_COUNTER_OFFSET,
        })
    }

    pub fn capacity(&self) -> Index {
        self.capacity
    }

    pub fn max_msg_length(&self) -> Index {
        self.max_msg_length
    }

    pub fn transmit(
        &mut self,
        msg_type_id: i32,
        src_buffer: &AtomicBuffer,
        src_index: Index,
        length: Index,
    ) -> Result<(), BroadcastTransmitError> {
        record_descriptor::check_msg_type_id(msg_type_id)?;
        self.check_message_length(length)?;

        let mut current_tail = self.buffer.get::<i64>(self.tail_counter_index);
        let mut record_offset = (current_tail & self.mask as i64) as Index; //зачем тут маска, если он всегда равен выравниванию

        let record_length: Index = length + record_descriptor::HEADER_LENGTH;
        let aligned_record_length: Index = align(record_length, record_descriptor::RECORD_ALIGNMENT);
        let new_tail: i64 = current_tail + aligned_record_length as i64;
        let to_end_of_buffer: Index = self.capacity - record_offset;

        if to_end_of_buffer < aligned_record_length {
            self.signal_tail_intent(new_tail + to_end_of_buffer as i64);

            self.insert_padding_record(record_offset, to_end_of_buffer);

            current_tail += to_end_of_buffer as i64;
            record_offset = 0;
        } else {
            self.signal_tail_intent(new_tail);
        }

        self.buffer
            .put::<i32>(record_descriptor::length_offset(record_offset), record_length);
        self.buffer
            .put::<i32>(record_descriptor::type_offset(record_offset), msg_type_id);

        self.buffer
            .copy_from(record_descriptor::msg_offset(record_offset), src_buffer, src_index, length);

        self.buffer.put::<i64>(self.latest_counter_index, current_tail);
        self.buffer
            .put_ordered::<i64>(self.tail_counter_index, current_tail + aligned_record_length as i64);

        Ok(())
    }

    //private part

    fn check_message_length(&self, length: Index) -> Result<(), BroadcastTransmitError> {
        if length > self.max_msg_length {
            return Err(BroadcastTransmitError::EncodedMessageExceedsMaxMsgLength {
                max_msg_length: self.max_msg_length,
                length,
            });
        }
        Ok(())
    }

    fn signal_tail_intent(&mut self, new_tail: i64) {
        self.buffer.put_ordered::<i64>(self.tail_intent_counter_index, new_tail);
        atomics::release();
    }

    fn insert_padding_record(&mut self, record_offset: Index, length: Index) {
        self.buffer
            .put::<i32>(record_descriptor::length_offset(record_offset), length);
        self.buffer
            .put::<i32>(record_descriptor::type_offset(record_offset), AeronCommand::Padding as i32);
    }
}

#[cfg(test)]
mod tests {
    use super::*;
    use crate::concurrent::atomic_buffer::AlignedBuffer;

    const CAPACITY: Index = 1024;
<<<<<<< HEAD
    // const TOTAL_BUFFER_LENGTH: Index = (CAPACITY + broadcast_buffer_descriptor::TRAILER_LENGTH);
    // const SRC_BUFFER_SIZE: i32 = (1024);
    const MSG_TYPE_ID: i32 = 7;
    // const TAIL_INTENT_COUNTER_INDEX: Index = (CAPACITY + broadcast_buffer_descriptor::TAIL_INTENT_COUNTER_OFFSET);
    // const TAIL_COUNTER_INDEX: Index = (CAPACITY + broadcast_buffer_descriptor::TAIL_COUNTER_OFFSET);
    // const LATEST_COUNTER_INDEX: Index = (CAPACITY + broadcast_buffer_descriptor::LATEST_COUNTER_OFFSET);
=======
    const MSG_TYPE_ID: i32 = 7;
>>>>>>> f9ad14cf

    struct BroadcastTransmitterTest {
        buffer: AtomicBuffer,
        message_buffer_owner: Vec<AlignedBuffer>,
    }

    impl BroadcastTransmitterTest {
        fn new(capacity: Index) -> Self {
            let (buffer, owner) = Self::sized_buffer_with_trailed(capacity);

            Self {
                buffer,
                message_buffer_owner: vec![owner],
            }
        }

        fn sized_buffer(capacity: Index) -> (AtomicBuffer, AlignedBuffer) {
            let owner = AlignedBuffer::with_capacity(capacity);
            (AtomicBuffer::from_aligned(&owner), owner)
        }

        fn sized_buffer_with_trailed(capacity: Index) -> (AtomicBuffer, AlignedBuffer) {
            Self::sized_buffer(capacity + 128)
        }

        fn create_transmitter(&self) -> BroadcastTransmitter {
            self.try_create_transmitter().unwrap()
        }

        fn try_create_transmitter(&self) -> Result<BroadcastTransmitter, BroadcastTransmitError> {
            BroadcastTransmitter::new(self.buffer)
        }

        fn create_message_buffer(&mut self, capacity: Index) -> AtomicBuffer {
            let (buffer, owner) = Self::sized_buffer(capacity);
            self.message_buffer_owner.push(owner);
            buffer
        }
    }

    #[inline]
    #[allow(dead_code)]
    fn sized_buffer_filled_with_range(capacity: Index) -> (AtomicBuffer, Vec<u8>) {
        assert!(capacity < 255);

        let _aligned_buffer = AlignedBuffer::with_capacity(capacity);

        let mut data: Vec<u8> = (0u8..(capacity as u8)).collect();
        (AtomicBuffer::new(data.as_mut_ptr(), capacity as Index), data)
    }

    #[test]
    fn should_calculate_capacity_for_buffer() {
        let test = BroadcastTransmitterTest::new(1024);
        let transmitter = test.create_transmitter();

        assert_eq!(transmitter.capacity(), CAPACITY);
    }

    #[test]
    fn should_throw_exception_for_capacity_that_is_not_power_of_two() {
        let test = BroadcastTransmitterTest::new(777);
        let transmitter = test.try_create_transmitter();

        assert_eq!(transmitter.unwrap_err(), BroadcastTransmitError::NotPowerOfTwo(777));
    }

    #[test]
    fn should_throw_exception_when_max_message_length_exceeded() {
        let mut test = BroadcastTransmitterTest::new(16);
        let mut transmitter = test.create_transmitter();

        let src_buffer = test.create_message_buffer(16);
        assert_eq!(
            transmitter
                .transmit(MSG_TYPE_ID, &src_buffer, 0, transmitter.max_msg_length() + 1)
                .unwrap_err(),
            BroadcastTransmitError::EncodedMessageExceedsMaxMsgLength {
                max_msg_length: 2,
                length: 3,
            }
        );
    }

    #[test]
    fn should_throw_exception_when_message_type_id_invalid() {
        let mut test = BroadcastTransmitterTest::new(16);
        let mut transmitter = test.create_transmitter();
        let src_buffer = test.create_message_buffer(16);

        const INVALID_MSG_TYPE_ID: i32 = -1;

        let err = transmitter.transmit(INVALID_MSG_TYPE_ID, &src_buffer, 0, 32).unwrap_err();
        assert_eq!(
            err,
            BroadcastTransmitError::MessageIdShouldBeGreaterThenZero(INVALID_MSG_TYPE_ID)
        )
    }

    #[test]
    fn should_transmit_into_empty_buffer() {
        const LENGTH: Index = 8;
        const RECORD_LENGTH: Index = LENGTH + record_descriptor::HEADER_LENGTH;
        let _aligned_record_length: Index = align(RECORD_LENGTH, record_descriptor::RECORD_ALIGNMENT);
        const SRC_INDEX: Index = 0;

        let mut test = BroadcastTransmitterTest::new(64);
        let mut transmitter = test.create_transmitter();
        let src_buffer = test.create_message_buffer(LENGTH as Index);

        src_buffer.put_bytes(0, &[0, 1, 2, 3, 4, 5, 6, 7]);

        //act
        transmitter.transmit(MSG_TYPE_ID, &src_buffer, SRC_INDEX, LENGTH).unwrap();

        //assert
        dbg!(test.buffer);
        assert_eq!(
            test.buffer.as_sub_slice(0, 16),
            &[16, 0, 0, 0, 7, 0, 0, 0, 0, 1, 2, 3, 4, 5, 6, 7]
        )
        //todo assert trail
    }

    #[test]
    fn should_transmit_into_used_buffer() {
        const LENGTH: Index = 8;
        const RECORD_LENGTH: Index = LENGTH + record_descriptor::HEADER_LENGTH;
        let _aligned_record_length: Index = align(RECORD_LENGTH, record_descriptor::RECORD_ALIGNMENT);
        const SRC_INDEX: Index = 0;

        let mut test = BroadcastTransmitterTest::new(64);
        let mut transmitter = test.create_transmitter();
        let src_buffer = test.create_message_buffer(16);

        src_buffer.put_bytes(0, &[0, 1, 2, 3, 4, 5, 6, 7, 7, 6, 5, 4, 3, 2, 1, 0]);

        //act
        transmitter.transmit(7, &src_buffer, SRC_INDEX, LENGTH).unwrap();
        transmitter.transmit(1024, &src_buffer, 8, LENGTH).unwrap();

        //assert
        dbg!(test.buffer);
        assert_eq!(
            test.buffer.as_sub_slice(0, 32),
            &[
                16, 0, 0, 0, /*type    7*/ 7, 0, 0, 0, /*msg*/ 0, 1, 2, 3, 4, 5, 6, 7, 16, 0, 0, 0,
                /*type 1024*/ 0, 4, 0, 0, /*msg*/ 7, 6, 5, 4, 3, 2, 1, 0,
            ]
        )

        //todo assert trail
    }

    #[test]
    fn should_transmit_into_end_of_buffer() {
        let mut test = BroadcastTransmitterTest::new(CAPACITY);

        let src_buffer = test.create_message_buffer(CAPACITY);

        const LENGTH: Index = 1000;
        const RECORD_LENGTH: Index = LENGTH + record_descriptor::HEADER_LENGTH;

        let aligned_record_length: Index = align(RECORD_LENGTH, record_descriptor::RECORD_ALIGNMENT);

        let tail = (CAPACITY - aligned_record_length) as i64;

        let _record_offset = tail as Index;

        let mut transmitter = test.create_transmitter();

        src_buffer.put_bytes(0, &vec![42; LENGTH as usize]);

        for i in 0..8 {
            let index = i * 120;
            transmitter.transmit(MSG_TYPE_ID, &src_buffer, index, 120).unwrap();
        }

        src_buffer.put_bytes(LENGTH, &[1; 20]);

        transmitter.transmit(MSG_TYPE_ID, &src_buffer, LENGTH, 16).unwrap();
        dbg!(test.buffer);
    }
}<|MERGE_RESOLUTION|>--- conflicted
+++ resolved
@@ -136,16 +136,7 @@
     use crate::concurrent::atomic_buffer::AlignedBuffer;
 
     const CAPACITY: Index = 1024;
-<<<<<<< HEAD
-    // const TOTAL_BUFFER_LENGTH: Index = (CAPACITY + broadcast_buffer_descriptor::TRAILER_LENGTH);
-    // const SRC_BUFFER_SIZE: i32 = (1024);
     const MSG_TYPE_ID: i32 = 7;
-    // const TAIL_INTENT_COUNTER_INDEX: Index = (CAPACITY + broadcast_buffer_descriptor::TAIL_INTENT_COUNTER_OFFSET);
-    // const TAIL_COUNTER_INDEX: Index = (CAPACITY + broadcast_buffer_descriptor::TAIL_COUNTER_OFFSET);
-    // const LATEST_COUNTER_INDEX: Index = (CAPACITY + broadcast_buffer_descriptor::LATEST_COUNTER_OFFSET);
-=======
-    const MSG_TYPE_ID: i32 = 7;
->>>>>>> f9ad14cf
 
     struct BroadcastTransmitterTest {
         buffer: AtomicBuffer,
