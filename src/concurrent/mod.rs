pub mod atomic_buffer;
pub mod atomics;
pub mod counters;
<<<<<<< HEAD
pub mod logbuffer;
=======
pub mod log_buffer;
>>>>>>> c5289b7a
pub mod position;
pub mod ring_buffer;<|MERGE_RESOLUTION|>--- conflicted
+++ resolved
@@ -1,10 +1,6 @@
 pub mod atomic_buffer;
 pub mod atomics;
 pub mod counters;
-<<<<<<< HEAD
-pub mod logbuffer;
-=======
 pub mod log_buffer;
->>>>>>> c5289b7a
 pub mod position;
 pub mod ring_buffer;