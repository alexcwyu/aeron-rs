// TODO: Eliminate later
#![allow(dead_code)]

<<<<<<< HEAD
extern crate cache_line_size;

=======
>>>>>>> c5289b7a
mod commands;
mod concurrent;
mod protocol;
mod utils;

pub struct Context {}

pub struct Aeron {
    // random source
// random engine
// ctx
// cncBuffer

// atomic buffers (not backed by file??)
//toDriverAtomicBuffer
//toClientAtomicBuffer
//countersMetadataBuffer
//countersValueBuffer
}

pub fn main() {}

#[cfg(test)]
mod tests {
    use std::sync::atomic::{AtomicPtr, Ordering};

    #[test]
    fn atomic_ptrs() {
        let mut vec = vec![0u8; 16];
        let ptr = vec.as_mut_ptr();
        let position = 1isize;
        let atomic_ptr = AtomicPtr::new(unsafe { ptr.offset(position) as *mut i32 });
        let mut val: i32 = 42;
        atomic_ptr.store(&mut val, Ordering::Release);

        let read = unsafe {
            // uncomment the following line. Should point to the same mem location
            // let atomic_ptr=AtomicPtr::new(unsafe{ptr.offset(position) as *mut i32});
            *atomic_ptr.load(Ordering::Acquire)
        };

        assert_eq!(read, 42);
    }

    #[test]
    fn it_works() {
        let len = 10;
        let mut vec = vec![0u8; len];
        let ptr = vec.as_mut_ptr();
        let position = 0isize;
        let val = 42;

        // store an int32 at index 1
        unsafe {
            std::sync::atomic::fence(Ordering::Release);
            *(ptr.offset(position) as *mut i32) = val
        };

        let read = unsafe {
            ::std::sync::atomic::fence(Ordering::Acquire);
            *(ptr as *mut i32)
        };
        assert_eq!(read, 42, "read");
    }
}<|MERGE_RESOLUTION|>--- conflicted
+++ resolved
@@ -1,11 +1,7 @@
 // TODO: Eliminate later
 #![allow(dead_code)]
 
-<<<<<<< HEAD
 extern crate cache_line_size;
-
-=======
->>>>>>> c5289b7a
 mod commands;
 mod concurrent;
 mod protocol;
