/*
 * Copyright 2020 UT OVERSEAS INC
 *
 * Licensed under the Apache License, Version 2.0 (the "License");
 * you may not use this file except in compliance with the License.
 * You may obtain a copy of the License at
 *
 * https://www.apache.org/licenses/LICENSE-2.0
 *
 * Unless required by applicable law or agreed to in writing, software
 * distributed under the License is distributed on an "AS IS" BASIS,
 * WITHOUT WARRANTIES OR CONDITIONS OF ANY KIND, either express or implied.
 * See the License for the specific language governing permissions and
 * limitations under the License.
 */

use std::ffi::CString;

use crate::concurrent::atomic_buffer::AtomicBuffer;
use crate::utils::types::Index;

<<<<<<< HEAD
pub struct Flyweight<T> {
    pub m_struct: *mut T,
=======
pub(crate) struct Flyweight<T> {
    pub m_struct: T,
>>>>>>> 711f118d
    buffer: AtomicBuffer,
    base_offset: Index,
}

impl<T: Copy> Flyweight<T> {
    pub fn new(buffer: AtomicBuffer, base_offset: Index) -> Self {
        Self {
            m_struct: buffer.overlay_struct::<T>(base_offset),
            buffer,
            base_offset,
        }
    }

    #[inline]
    pub fn string_get(&self, offset: Index) -> CString {
        self.buffer.get_string(offset)
    }

    #[inline]
    pub fn string_get_length(&self, offset: Index) -> Index {
        self.buffer.get_string_length(offset)
    }

    #[inline]
    pub fn string_put(&mut self, offset: Index, value: &[u8]) {
        self.buffer.put_string(offset, value);
    }

    #[inline]
    pub fn string_put_without_length(&mut self, offset: Index, value: &[u8]) -> Index {
        self.buffer.put_string_without_length(offset, value)
    }

    #[inline]
    pub fn string_get_without_length(&self, offset: Index, length: Index) -> CString {
        self.buffer.get_string_without_length(offset, length)
    }

    #[inline]
    pub fn bytes_at(&self, offset: Index) -> *mut u8 {
        unsafe { self.buffer.buffer().offset(self.base_offset + offset) }
    }

    #[inline]
    pub fn put_bytes(&self, offset: Index, src: &[u8]) {
        unsafe { self.buffer.put_bytes(self.base_offset + offset, src) }
    }

    #[inline]
    pub unsafe fn get_bytes(&self, offset: Index, dest: *mut u8, length: Index) {
        self.buffer.get_bytes(self.base_offset + offset, dest, length);
    }

    #[inline]
    pub fn get<U: Copy>(&self, offset: Index) -> U {
        self.buffer.get::<U>(self.base_offset + offset)
    }

    #[inline]
    pub fn put<U>(&self, offset: Index, value: U) {
        self.buffer.put::<U>(self.base_offset + offset, value);
    }
}<|MERGE_RESOLUTION|>--- conflicted
+++ resolved
@@ -19,13 +19,8 @@
 use crate::concurrent::atomic_buffer::AtomicBuffer;
 use crate::utils::types::Index;
 
-<<<<<<< HEAD
-pub struct Flyweight<T> {
+pub(crate) struct Flyweight<T> {
     pub m_struct: *mut T,
-=======
-pub(crate) struct Flyweight<T> {
-    pub m_struct: T,
->>>>>>> 711f118d
     buffer: AtomicBuffer,
     base_offset: Index,
 }
