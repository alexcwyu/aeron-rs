<<<<<<< HEAD
=======
/*
 * Copyright 2020 UT OVERSEAS INC
 *
 * Licensed under the Apache License, Version 2.0 (the "License");
 * you may not use this file except in compliance with the License.
 * You may obtain a copy of the License at
 *
 * https://www.apache.org/licenses/LICENSE-2.0
 *
 * Unless required by applicable law or agreed to in writing, software
 * distributed under the License is distributed on an "AS IS" BASIS,
 * WITHOUT WARRANTIES OR CONDITIONS OF ANY KIND, either express or implied.
 * See the License for the specific language governing permissions and
 * limitations under the License.
 */

use cache_line_size::CACHE_LINE_SIZE;
>>>>>>> dd16bee6
use std::alloc::{alloc_zeroed, dealloc, Layout};

use cache_line_size::CACHE_LINE_SIZE;

use crate::utils::types::Index;

pub const CACHE_LINE_LENGTH: Index = CACHE_LINE_SIZE as Index;

pub fn align(value: Index, alignment: Index) -> Index {
    (value + (alignment - 1)) & !(alignment - 1)
}

pub fn is_power_of_two(value: Index) -> bool {
    value > 0 && ((value & (!value + 1)) == value)
}

#[allow(dead_code)]
/// Allocate a buffer aligned on the cache size
pub fn alloc_buffer_aligned(size: Index) -> *mut u8 {
    unsafe {
        let layout = Layout::from_size_align_unchecked(size as usize, CACHE_LINE_SIZE);
        alloc_zeroed(layout)
    }
}

/// Deallocate a buffer aligned on a cache size
pub fn dealloc_buffer_aligned(buff_ptr: *mut u8, len: Index) {
    unsafe {
        if cfg!(debug_assertions) {
            // dealloc markers for debug
            for i in 0..len as isize {
                *buff_ptr.offset(i) = 0xff;
            }
        }

        let layout = Layout::from_size_align_unchecked(len as usize, CACHE_LINE_SIZE);
        dealloc(buff_ptr, layout)
    }
}

// Returns number of trailing bits which are set to 0
pub fn number_of_trailing_zeroes(value: i32) -> i32 {
    let table = [
        0, 1, 2, 24, 3, 19, 6, 25,
        22, 4, 20, 10, 16, 7, 12, 26,
        31, 23, 18, 5, 21, 9, 15, 11,
        30, 17, 8, 14, 29, 13, 28, 27,
    ];

    if value == 0 {
        return 32;
    }

    // Use i64 inside the calculation to handle numbers close to i32::MAX without multiplication overflow
    let index = ((value as i64 & -value as i64) * 0x04D7_651F) as u32;

    table[(index >> 27) as usize]
}

#[cfg(test)]
mod tests {
    use super::*;

    #[test]
    fn test_number_of_trailing_zeroes() {
        assert_eq!(number_of_trailing_zeroes(0), 32);
        assert_eq!(number_of_trailing_zeroes(1), 0);
        assert_eq!(number_of_trailing_zeroes(2), 1);
        assert_eq!(number_of_trailing_zeroes(3), 0);
        assert_eq!(number_of_trailing_zeroes(4), 2);
        assert_eq!(number_of_trailing_zeroes(5), 0);
        assert_eq!(number_of_trailing_zeroes(6), 1);
        assert_eq!(number_of_trailing_zeroes(7), 0);
        assert_eq!(number_of_trailing_zeroes(512), 9);
        assert_eq!(number_of_trailing_zeroes(513), 0);
        assert_eq!(number_of_trailing_zeroes(1_073_741_824), 30);
        assert_eq!(number_of_trailing_zeroes(1_073_741_825), 0);
    }
}<|MERGE_RESOLUTION|>--- conflicted
+++ resolved
@@ -1,5 +1,3 @@
-<<<<<<< HEAD
-=======
 /*
  * Copyright 2020 UT OVERSEAS INC
  *
@@ -16,8 +14,6 @@
  * limitations under the License.
  */
 
-use cache_line_size::CACHE_LINE_SIZE;
->>>>>>> dd16bee6
 use std::alloc::{alloc_zeroed, dealloc, Layout};
 
 use cache_line_size::CACHE_LINE_SIZE;
@@ -61,10 +57,7 @@
 // Returns number of trailing bits which are set to 0
 pub fn number_of_trailing_zeroes(value: i32) -> i32 {
     let table = [
-        0, 1, 2, 24, 3, 19, 6, 25,
-        22, 4, 20, 10, 16, 7, 12, 26,
-        31, 23, 18, 5, 21, 9, 15, 11,
-        30, 17, 8, 14, 29, 13, 28, 27,
+        0, 1, 2, 24, 3, 19, 6, 25, 22, 4, 20, 10, 16, 7, 12, 26, 31, 23, 18, 5, 21, 9, 15, 11, 30, 17, 8, 14, 29, 13, 28, 27,
     ];
 
     if value == 0 {
